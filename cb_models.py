from abc import ABC, abstractmethod  # for abstract classes
from scipy.integrate import solve_ivp
import numpy as np
from numpy import exp

class HHKinetics(ABC):
    """
    HH-type (alpha-beta) kinetics abstract class.
    Has to be implemented by an activation or inactivation subclass.
    """
    @abstractmethod
    def alpha(self,V):
        pass

    @abstractmethod
    def beta(self,V):
        pass

    def inf(self,V):
        return self.alpha(V) / (self.alpha(V) + self.beta(V))

    def tau(self, V):
        return 1 / (self.alpha(V) + self.beta(V))

    def vfield(self,V,x):
        return self.alpha(V)*(1 - x) - self.beta(V)*x

class NeuroDynRate:
    """
    NeuroDyn-type alpha or beta functions (kinetic rates)
    """
    def __init__(self,dIb,kappa,Vt,Vb,I_tau,sign):
        self.dIb = dIb
        self.kappa = kappa  #global?
        self.Vt = Vt  #global?
        self.Vb = Vb  #global?
        self.I_tau = np.array([I_tau]*7)
        self.sign = sign

    def I_rate(self,V):
        I=0
        Ib = self.dIb*self.I_tau/1024
        for i in range(np.size(Ib)):
<<<<<<< HEAD
            I += Ib[i] / (1 + np.exp(self.sign * self.kappa * (self.Vb[i] - V)  / self.Vt))
        return I     
=======
            I += Ib[i] / (1 + np.exp(self.sign * self.kappa * (self.Vb[i] - V)  / self.V_T))
        return I
>>>>>>> 40d3b099

class NeuroDynActivation(HHKinetics):
    """
    NeuroDyn-type activation gating variable kinetics.
    """
    def __init__(self,dIb,kappa,C,Vt,Vb,I_tau):
        self.C = C
        self.Vt = Vt
        self.alpharate = NeuroDynRate(dIb[0],kappa,Vt,Vb,I_tau,1)
        self.betarate = NeuroDynRate(dIb[1],kappa,Vt,Vb,I_tau,-1) 
    
    def alpha(self,V):
        return self.alpharate.I_rate(V) / (self.C * self.Vt)

    def beta(self,V):
        return self.betarate.I_rate(V) / (self.C * self.Vt)
    
class NeuroDynInactivation(HHKinetics):
    """
    NeuroDyn-type activation gating variable kinetics.
    """
    def __init__(self,dIb,kappa,C,Vt,Vb,I_tau):
        self.C = C
        self.Vt = Vt
        self.alpharate = NeuroDynRate(dIb[0],kappa,Vt,Vb,I_tau,-1) 
        self.betarate = NeuroDynRate(dIb[1],kappa,Vt,Vb,I_tau,1) 
    
    def alpha(self,V):
        return self.alpharate.I_rate(V) / (self.C * self.Vt)

    def beta(self,V):
        return self.betarate.I_rate(V) / (self.C * self.Vt)

class HHActivation(HHKinetics):
    """
    HH-type (alpha-beta) activation gating variable kinetics.
    """
    def __init__(self, aVh, aA, aK, bVh, bA, bK):
        self.aVh = aVh
        self.aA = aA
        self.aK = aK
        self.bVh = bVh
        self.bA = bA
        self.bK = bK

    def alpha(self,V):
        A = self.aA
        K = self.aK
        Vh = self.aVh
        a =	np.zeros(np.size(V))
        V = np.array(V)
        a[V!=Vh] = A * (Vh - V[V!=Vh]) / (exp((Vh - V[V!=Vh]) / K) - 1)
        a[V==Vh] = A*K
        return a

    def beta(self,V):
        return self.bA * exp((self.bVh - V) / self.bK)

class HHInactivation(HHKinetics):
    """
    HH-type (alpha-beta) inactivation gating variable kinetics. 
    """
    def __init__(self, aVh, aA, aK, bVh, bA, bK):
        self.aVh = aVh
        self.aA = aA
        self.aK = aK
        self.bVh = bVh
        self.bA = bA
        self.bK = bK

    def alpha(self,V):
        return self.aA * exp((self.aVh - V)/ self.aK)

    def beta(self,V):
        return self.bA / (exp((self.bVh - V) / self.bK) + 1)

# Develop this in case we decide to work with very general models:
# class OhmicElement:
#     """
#     Single ohmic current element consisting of multiple gates:
#         Iout = g_max * x1 * x2 * ... * xn * (V - E_rev)
#         *args: [x1,x2,...,xn] = gates
#     """
#     def __init__(self, g_max, E_rev = 0, gates = [], expos = []):
#         self.g_max = g_max
#         self.E_rev = E_rev
#         self.gates = gates
#         self.expos = expos

#     # Add a gating variable to the conductance element
#     def add_gate(self, gates):
#         self.gates.append(gates)
#         return

#     def kinetics(self,V,X):
#         dx = np.array([])
#         for n in range(np.size(self.gates)):
#             dx.append(self.gates[n].vfield(V,X[n]))
#         return dx
    
#     def I(self,V,X):
#         i_out = self.g_max * (V - self.E_rev)
#         for n in range(np.size(X))

class NeuroDynModel:
    """
    NeuroDyn model
    """
    
    def __init__(self, dg=[400, 160, 12], dErev=[450, -250, -150], gates=[]):
        self.V_ref = 0              # Unit V , 1 volt
        self.I_tau = 33e-9          # Unit A
        self.I_voltage = 230e-9     # Unit A
        self.I_ref = 15e-9          # Unit A
        
        # Membrane & gate capacitances
        self.C_m = 4e-12 # Unit F
        self.C_gate = 5e-12 # Unit F
        
        # Scaling parameters (e.g. parameters that set the voltage scale, time scale..)
        self.kappa = 0.7
        self.Vt = 26e-3 # Unit Volt
        self.Res = 1.63e6 # Unit Ohm
        
        # Factor for converting digital to physical g
        g_factor = (self.kappa / self.Vt) * (self.I_tau / 1024)
        
        # Factor for converting digital to physical Erev
        E_factor = (self.I_voltage / 1024) * self.Res
        
        # Convert digital to physical
        self.gna = dg[0] * g_factor
        self.gk = dg[1] * g_factor
        self.gl = dg[2] * g_factor
        self.Ena = dErev[0] * E_factor + self.V_ref
        self.Ek = dErev[1] * E_factor + self.V_ref
        self.El = dErev[2] * E_factor + self.V_ref
        
        # Gating variable coefficients
        self.p = 3
        self.q = 1
        self.r = 4
        
        if not gates:
            # Default to nominal NeuroDyn activation parameters
            Vb = self.get_default_Vb()
            dIb_m = [[0, 0, 120, 400, 800, 1023, 1023],
                     [1023, 1023, 1023, 1023, 0, 0, 0]]
            dIb_h = [[237, 5, 7, 6, 0, 0, 0],
                    [0, 0, 0, 0, 41, 25, 8]]
            dIb_n = [[0, 0, 0, 0, 80, 40, 250],
                    [4, 0, 0, 10, 0, 0, 4]]
            self.m = NeuroDynActivation(dIb_m,self.kappa,self.C_gate,self.Vt,Vb,self.I_tau)
            self.h = NeuroDynInactivation(dIb_h,self.kappa,self.C_gate,self.Vt,Vb,self.I_tau)
            self.n = NeuroDynActivation(dIb_n,self.kappa,self.C_gate,self.Vt,Vb,self.I_tau)
        else:
            self.m = gates[0]
            self.h = gates[1]
            self.n = gates[2]

    def get_default_Vb(self):
         # Bias voltages for the 7-point spline regression
        Vb = np.zeros(7) # Define the 7 bias voltages
        vHigh = self.V_ref + 0.426
        vLow = self.V_ref - 0.434
        I_factor = (vHigh - vLow) / 700e3
        Vb[0] = vLow + (I_factor * 50e3)
        for i in range(1, 7):
            Vb[i] = Vb[i-1] + (I_factor * 100e3)
            
        return Vb
    
    def i_int(self,V, m, h, n):
        return self.gna*(m**self.p)*(h**self.q)*(V - self.Ena) + self.gk*(n**self.r)*(V - self.Ek) + self.gl*(V - self.El)

<<<<<<< HEAD
    def vfield(self, V, m, h, n, I):
        dV = (-self.i_int(V, m, h, n) + I)/self.C_m
        dm = self.m.vfield(V,m)
        dh = self.h.vfield(V,h)
        dn = self.n.vfield(V,n)
=======
    def dynamics(self, V, m, h, n, I):
        dV = (-self.i_int(V, m, h, n) + I) / self.C_m
        dm = self.m.diff(V,m)
        dh = self.h.diff(V,h)
        dn = self.n.diff(V,n)
>>>>>>> 40d3b099
        return [dV, dm, dh, dn]
    
    def simulate(self, trange, x0, Iapp, mode="continuous"):
        # Note: Iapp should be a function of t, e.g., Iapp = lambda t : I0
        if mode == "continuous":
            def odesys(t, x):
                V, m, h, n = x
                return self.vfield(V, m, h, n, Iapp(t))
            return solve_ivp(odesys, trange, x0)
        else:
            #... code forward-Euler integration
            return

    def perturb(self,sigma=0.15):
        
        # Pertrub exponents
        self.p += 0.2*np.random.randn()
        self.q += 0.1*np.random.randn()
        self.r += 0.2*np.random.randn()
        
        # For each alpha/beta, perturb Itaus
        for x in [self.m, self.h, self.n]:
            x.alpharate.I_tau *= 1 + sigma*np.random.randn(7)
            x.betarate.I_tau *= 1 + sigma*np.random.randn(7)
            
        # Perturb maximal conductances
        self.gna *= 1 + sigma*np.random.randn()
        self.gk *= 1 + sigma*np.random.randn()
        self.gl *= 1 + sigma*np.random.randn()
        
        # Perturb reversal potentials
        
        # Perturb voltage offsets?
    
class HHModel:
    """
        Hodgkin-Huxley model 
    """
    
#    class Ina:
#        def __init__(self, gna, Ena):
#        self.gna = gna
#        self.Ena = Ena
#        self.p = 3
#        self.q = 1
#        
#        def out(V, m, h):
#            return self.gna*(m**p)*(h**q)*(V - self.Ena)
#        
#    class Ik:
#        def __init__(self, gk, Ek):
#            self.gk = gk
#            self.Ek = Ek
#            self.p = 4
#            
#        def out(V, n):
#             return self.gk*(n**p)*(V - self.Ek)
#         
#    class Il:
#        def __init__(self. gl, El):
#            self.gl = gl
#            self.El = El
#        
#        def out(V):
#            return self.gl*(V - self.El)
    
    
    
    # Default to nominal HH Nernst potentials and maximal conductances
    def __init__(self, gna = 120, gk = 36, gl = 0.3, Ena = 120, Ek = -12, El = 10.6, gates=[]):
        self.gna = gna
        self.gk = gk
        self.gl = gl
        self.Ena = Ena
        self.Ek = Ek
        self.El = El        
        if not gates:
            # Default to nominal HH kinetics
            self.m = HHActivation(25, 0.1, 10, 0, 4, 18)
            self.h = HHInactivation(0, 0.07, 20, 30, 1, 10)
            self.n = HHActivation(10, 0.01, 10, 0, 0.125, 80)
        else:
            self.m = gates[0]
            self.h = gates[1]
            self.n = gates[2]

    def i_int(self,V, m, h, n):
        return self.gna*m**3*h*(V - self.Ena) + self.gk*n**4*(V - self.Ek) + self.gl*(V - self.El)

    def iNa_ss(self,V):
        return self.gna*self.m.inf(V)**3*self.h.inf(V)*(V - self.Ena)

    def iK_ss(self,V):
        return self.gk*self.n.inf(V)**4*(V - self.Ek)    

    def iL_ss(self,V):
        return self.gl*(V - self.El)

    def vfield(self, V, m, h, n, I):
        dV = -self.i_int(V, m, h, n) + I
        dm = self.m.vfield(V,m)
        dh = self.h.vfield(V,h)
        dn = self.n.vfield(V,n)
        return [dV, dm, dh, dn]<|MERGE_RESOLUTION|>--- conflicted
+++ resolved
@@ -41,13 +41,8 @@
         I=0
         Ib = self.dIb*self.I_tau/1024
         for i in range(np.size(Ib)):
-<<<<<<< HEAD
             I += Ib[i] / (1 + np.exp(self.sign * self.kappa * (self.Vb[i] - V)  / self.Vt))
         return I     
-=======
-            I += Ib[i] / (1 + np.exp(self.sign * self.kappa * (self.Vb[i] - V)  / self.V_T))
-        return I
->>>>>>> 40d3b099
 
 class NeuroDynActivation(HHKinetics):
     """
@@ -223,19 +218,11 @@
     def i_int(self,V, m, h, n):
         return self.gna*(m**self.p)*(h**self.q)*(V - self.Ena) + self.gk*(n**self.r)*(V - self.Ek) + self.gl*(V - self.El)
 
-<<<<<<< HEAD
     def vfield(self, V, m, h, n, I):
         dV = (-self.i_int(V, m, h, n) + I)/self.C_m
         dm = self.m.vfield(V,m)
         dh = self.h.vfield(V,h)
         dn = self.n.vfield(V,n)
-=======
-    def dynamics(self, V, m, h, n, I):
-        dV = (-self.i_int(V, m, h, n) + I) / self.C_m
-        dm = self.m.diff(V,m)
-        dh = self.h.diff(V,h)
-        dn = self.n.diff(V,n)
->>>>>>> 40d3b099
         return [dV, dm, dh, dn]
     
     def simulate(self, trange, x0, Iapp, mode="continuous"):
